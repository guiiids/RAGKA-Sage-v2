"""
Originally this was main_v2.py, but it has been renamed to main.py
And it is an alternate version of the original main.py that uses the improved RAG implementation, and memory.
"""
print("From RAGKA-v1-codex, running:", __file__)

import ssl
ssl._create_default_https_context = ssl._create_unverified_context

import requests
requests.packages.urllib3.disable_warnings()
requests.sessions.Session.verify = False

import traceback
from flask import Flask, request, jsonify, render_template, Response, send_from_directory, session
import json
import logging
import os
<<<<<<< HEAD
import time
from logging.handlers import RotatingFileHandler
from pythonjsonlogger import jsonlogger
=======
>>>>>>> 91fc7e8f
from dotenv import load_dotenv
from psycopg2.extras import RealDictCursor
from flask import Flask, request, jsonify, render_template_string, Response, send_from_directory, session
from logging_config import setup_logging
from rag_improvement_logging import setup_improvement_logging

load_dotenv()


def get_sas_token():
    return os.getenv("SAS_TOKEN")

# Import the enhanced simple Redis-only RAG implementation
from rag_assistant import EnhancedSimpleRedisRAGAssistant
from db_manager import DatabaseManager
from openai import AzureOpenAI
from config import get_cost_rates
from openai_service import OpenAIService
from services.postgres_citation_service import postgres_citation_service
from services.session_memory import PostgresSessionMemory
<<<<<<< HEAD
from services.utils import truncate
=======
import metrics
>>>>>>> 91fc7e8f

setup_logging()
setup_improvement_logging()
logger = logging.getLogger()
logger.info("Alternate Flask RAG application starting up with improved procedural content handling")

app = Flask(__name__)
app.secret_key = os.getenv("FLASK_SECRET_KEY", "default-secret-key-for-sessions")


# Dictionary to store RAG assistant instances by session ID
rag_assistants = {}

# Function to get or create the SIMPLE REDIS RAG assistant for a session
def get_rag_assistant(session_id):
    """Get or create a SimpleRedisRAGAssistant for the given session ID (no intelligent routing, just basic memory + search)."""
    if session_id not in rag_assistants:
        logger.info(f"Creating new SimpleRedisRAGAssistant for session {session_id}")
        rag_assistants[session_id] = EnhancedSimpleRedisRAGAssistant(
            session_id=session_id,
            memory=PostgresSessionMemory()
        )
        # Log PostgreSQL connection status
        logger.info(f"Using PostgreSQL for session {session_id}")
    return rag_assistants[session_id]
# LLM helpee helpers
PROMPT_ENHANCER_SYSTEM_MESSAGE = QUERY_ENHANCER_SYSTEM_PROMPT = """
You enhance raw end‑user questions before they go to a Retrieval‑Augmented Generation
search over an enterprise tech‑support knowledge base.

Rewrite the user's input into one concise, information‑dense query that maximises recall
while preserving intent.

Guidelines
• Keep all meaningful keywords; expand abbreviations (e.g. "OLS" → "OpenLab Software"),
  spell out error codes, add product codenames, versions, OS names, and known synonyms.
• Remove greetings, filler, personal data, profanity, or mention of the assistant.
• Infer implicit context (platform, language, API, UI area) when strongly suggested and
  state it explicitly.
• Never ask follow‑up questions. Even if the prompt is vague, make a best‑effort guess
  using typical support context.

Output format
Return exactly one line of plain text—no markdown, no extra keys:
"<your reformulated query>"

Examples
###
User: Why won't ilab let me log in?
→ iLab Operations Software login failure Azure AD SSO authentication error troubleshooting
###
User: Printer firmware bug?
→ printer firmware bug troubleshooting latest firmware update failure printhead model unspecified
###
"""

PROMPT_ENHANCER_SYSTEM_MESSAGE_2XL = """
IDENTITY and PURPOSE

You are an expert Prompt Engineer. Your task is to rewrite a short user query into a detailed, structured prompt that will guide another AI to generate a comprehensive, high-quality answer.

CORE TRANSFORMATION PRINCIPLES

1.  **Assign a Persona:** Start by assigning a relevant expert persona to the AI (e.g., "You are an expert in...").
2.  **State the Goal:** Clearly define the primary task, often as a request for a step-by-step guide or detailed explanation.
3.  **Deconstruct the Task:** Break the user's request into a numbered list of specific instructions for the AI. This should guide the structure of the final answer.
4.  **Enrich with Context:** Anticipate the user's needs by including relevant keywords, potential sub-topics, examples, or common issues that the user didn't explicitly mention.
5.  **Define the Format:** Specify the desired output format, such as Markdown, bullet points, or a professional tone, to ensure clarity and readability.

**Example of a successful transformation:**
- **Initial Query:** `troubleshooting Agilent gc`
- **Resulting Enhanced Prompt:** A detailed, multi-step markdown prompt that begins "You are an expert in troubleshooting Agilent Gas Chromatography (GC) systems..."

STEPS

1.  Carefully analyze the user's query provided in the INPUT section.
2.  Apply the CORE TRANSFORMATION PRINCIPLES to reformulate it into a comprehensive new prompt.
3.  Generate the enhanced prompt as the final output.

OUTPUT INSTRUCTIONS

- Output only the new, enhanced prompt.
- Do not include any other commentary, headers, or explanations.
- The output must be in clean, human-readable Markdown format.

INPUT

The following is the prompt you will improve: user-query
"""

def llm_helpee(input_text: str) -> str:
    """
    Sends PROMPT_ENHANCER_SYSTEM_MESSAGE to the Azure OpenAI model, logs usage into helpee_logs, and returns the AI output.
    """
    # Prepare Azure OpenAI client
    logger.debug(f"AzureOpenAI config: endpoint={os.getenv('AZURE_OPENAI_ENDPOINT')}, api_key=***masked***, api_version={os.getenv('AZURE_OPENAI_API_VERSION')}, model={os.getenv('AZURE_OPENAI_MODEL')}")
    client = AzureOpenAI(
        azure_endpoint=os.getenv("AZURE_OPENAI_ENDPOINT"),
        api_key=os.getenv("AZURE_OPENAI_KEY"),
        api_version=os.getenv("AZURE_OPENAI_API_VERSION", "2024-02-01")
    )
    # Debug: log full helpee payload before sending to Azure OpenAI
    logger.debug("Helpee payload: %s", {
        "model": os.getenv("AZURE_OPENAI_MODEL"),
        "messages": [
            { "role": "system", "content": PROMPT_ENHANCER_SYSTEM_MESSAGE },
            { "role": "user",   "content": input_text }
        ]
    })
    response = client.chat.completions.create(
        model=os.getenv("AZURE_OPENAI_MODEL"),
        messages=[
            { "role": "system", "content": PROMPT_ENHANCER_SYSTEM_MESSAGE },
            { "role": "user",   "content": input_text }
        ]
    )
    answer = response.choices[0].message.content
    usage = getattr(response, "usage", {})
    prompt_tokens = usage.prompt_tokens
    completion_tokens = usage.completion_tokens
    total_tokens = usage.total_tokens
    metrics.record_tokens(os.getenv("AZURE_OPENAI_MODEL"), prompt_tokens, completion_tokens)
    logger.debug(f"User query: {input_text}")
    logger.debug(f"Enhanced query: {answer}")
    # Log to database
    log_id = DatabaseManager.log_helpee_activity(
        user_query=input_text,  # Store the original user query
        response_text=answer,
        prompt_tokens=prompt_tokens,
        completion_tokens=completion_tokens,
        total_tokens=total_tokens,
        model=os.getenv("AZURE_OPENAI_MODEL")
    )
    model = os.getenv("AZURE_OPENAI_MODEL")
    rates = get_cost_rates(model)
    # The rates from get_cost_rates are already per 1M tokens (after being multiplied by 1000)
    # So we need to divide tokens by 1M to get the correct cost
    prompt_cost = prompt_tokens * rates["prompt"] / 1000000
    completion_cost = completion_tokens * rates["completion"] / 1000000
    total_cost = prompt_cost + completion_cost
    logger.debug(
        f"Cost calculation details: model={model}, "
        f"prompt_tokens={prompt_tokens}, prompt_rate={rates['prompt']}, prompt_cost={prompt_cost}, "
        f"completion_tokens={completion_tokens}, completion_rate={rates['completion']}, completion_cost={completion_cost}, "
        f"total_cost={total_cost}"
    )
    DatabaseManager.log_helpee_cost(
        helpee_log_id=log_id,
        model=model,
        prompt_tokens=prompt_tokens,
        completion_tokens=completion_tokens,
        total_tokens=total_tokens,
        prompt_cost=prompt_cost,
        completion_cost=completion_cost,
        total_cost=total_cost
    )
    # Instead of using a variable like grabbedInputTxt (which is undefined in this scope),
    # you should pass the input text as a function argument to llm_helpee.
    # The value from dev_eval_chat.js should be sent to the backend via an API call.

    # For now, just return the answer as before.
    return answer

def llm_helpee_2xl(input_text: str) -> str:
    """
    Sends PROMPT_ENHANCER_SYSTEM_MESSAGE_2XL to the Azure OpenAI model, logs usage into helpee_logs, and returns the AI output.
    """
    # Prepare Azure OpenAI client
    logger.debug(f"AzureOpenAI config: endpoint={os.getenv('AZURE_OPENAI_ENDPOINT')}, api_key=***masked***, api_version={os.getenv('AZURE_OPENAI_API_VERSION')}, model={os.getenv('AZURE_OPENAI_MODEL')}")
    client = AzureOpenAI(
        azure_endpoint=os.getenv("AZURE_OPENAI_ENDPOINT"),
        api_key=os.getenv("AZURE_OPENAI_KEY"),
        api_version=os.getenv("AZURE_OPENAI_API_VERSION", "2024-02-01")
    )
    response = client.chat.completions.create(
        model=os.getenv("AZURE_OPENAI_MODEL"),
        messages= [
            { "role": "system", "content": PROMPT_ENHANCER_SYSTEM_MESSAGE_2XL },
            { "role": "user",   "content": input_text }
        ]
    )
    answer = response.choices[0].message.content
    usage = getattr(response, "usage", {})
    latency = getattr(response, "latency", {})
    logger.debug(f"Latency: {latency}")

    usage = getattr(response, "usage", {})
    prompt_tokens = usage.prompt_tokens
    completion_tokens = usage.completion_tokens
    total_tokens = usage.total_tokens
    metrics.record_latency(os.getenv("AZURE_OPENAI_ENDPOINT"), latency)
    metrics.record_tokens(os.getenv("AZURE_OPENAI_MODEL"), prompt_tokens, completion_tokens)
    
    # Log to database
    log_id = DatabaseManager.log_helpee_activity(
        user_query=input_text,  # Store the original user query
        response_text=answer,
        prompt_tokens=prompt_tokens,
        completion_tokens=completion_tokens,
        total_tokens=total_tokens,
        model=os.getenv("AZURE_OPENAI_MODEL")
    )
    
    model = os.getenv("AZURE_OPENAI_MODEL")
    rates = get_cost_rates(model)
    # The rates from get_cost_rates are already per 1M tokens (after being multiplied by 1000)
    # So we need to divide tokens by 1M to get the correct cost
    prompt_cost = prompt_tokens * rates["prompt"] / 1000000
    completion_cost = completion_tokens * rates["completion"] / 1000000
    total_cost = prompt_cost + completion_cost
    
    DatabaseManager.log_helpee_cost(
        helpee_log_id=log_id,
        model=model,
        prompt_tokens=prompt_tokens,
        completion_tokens=completion_tokens,
        total_tokens=total_tokens,
        prompt_cost=prompt_cost,
        completion_cost=completion_cost,
        total_cost=total_cost
    )
    
    return answer


@app.route("/", methods=["GET"])
def index():
    logger.info("Index page accessed")
    # Generate a session ID if one doesn't exist
    if 'session_id' not in session:
        session['session_id'] = os.urandom(16).hex()
        logger.info(f"New session created: {session['session_id']}")
    
    token = get_sas_token()
    return render_template("index.html", sas_token=token)
# API endpoint for magic button query enhancement
@app.route('/api/magic_query', methods=['POST'])
def api_magic_query():
    """Accepts raw user input, sends it to llm_helpee, and returns the enhanced output."""
    data = request.get_json() or {}
    input_text = data.get('input_text', '')
    try:
        output = llm_helpee(input_text)
        # Add a flag to indicate this is an enhanced query
        return jsonify({
            'output': output,
            'is_enhanced': True
        })
    except Exception as e:
        logger.error(f"Error in api_magic_query: {e}", exc_info=True)
        return jsonify({'error': str(e)}), 500

@app.route('/api/magic_query_2xl', methods=['POST'])
def api_magic_query_2xl():
    """Accepts raw user input, sends it to llm_helpee_2xl, and returns the enhanced output."""
    data = request.get_json() or {}
    input_text = data.get('input_text', '')
    try:
        output = llm_helpee_2xl(input_text)
        # Add a flag to indicate this is an enhanced query
        return jsonify({
            'output': output,
            'is_enhanced': True
        })
    except Exception as e:
        logger.error(f"Error in api_magic_query_2xl: {e}", exc_info=True)
        return jsonify({'error': str(e)}), 500
        
@app.route("/api/query", methods=["POST"])
def api_query():
    start_time = time.perf_counter()
    data = request.get_json()
    logger.info("DEBUG - Incoming /api/query payload: %s", json.dumps(data))
    user_query = data.get("query", "")
    is_enhanced = data.get("is_enhanced", False)
    logger.info(f"API query received: {truncate(user_query)}")
    
    # Get the session ID
    session_id = session.get('session_id')
    if not session_id:
        session_id = os.urandom(16).hex()
        session['session_id'] = session_id
        logger.info(f"Created new session ID: {session_id}")
    
    # Extract any settings from the request
    settings = data.get("settings", {})
    logger.info(f"DEBUG - Request settings: {json.dumps(settings)}")
    
    try:
        # Get or create the RAG assistant for this session
        rag_assistant = get_rag_assistant(session_id)
        
        # Update settings if provided
        if settings:
            for key, value in settings.items():
                if hasattr(rag_assistant, key):
                    setattr(rag_assistant, key, value)
            
            # If model is updated, update the deployment name
            if "model" in settings:
                rag_assistant.deployment_name = settings["model"]
        
        logger.info(f"DEBUG - Using model: {rag_assistant.deployment_name}")
        logger.info(f"DEBUG - Temperature: {rag_assistant.temperature}")
        logger.info(f"DEBUG - Max tokens: {rag_assistant.max_completion_tokens}")
        logger.info(f"DEBUG - Top P: {rag_assistant.top_p}")
        
        html_answer, citations = rag_assistant.generate_response(user_query)
        logger.info(f"API query response generated for: {truncate(user_query)}")
        logger.info(f"DEBUG - Response length: {len(html_answer)}")

        latency = time.perf_counter() - start_time
        logger.info(
            "Query: %s | Response: %s | Citations: %d | Latency: %.2fs",
            truncate(user_query),
            truncate(html_answer),
            len(citations),
            latency,
        )

        # Log with sources for traceability
        try:
            vote_id = DatabaseManager.log_rag_query(
                query=user_query,
                response=html_answer,
                sources=citations,
                context="",
                sql_query=None
            )
            logger.info(f"RAG query logged with ID: {vote_id}")
        except Exception as log_exc:
            logger.error(f"Failed to log RAG query: {log_exc}", exc_info=True)

        return jsonify({
            "answer": html_answer,
            "sources": citations,
            "evaluation": {}
        })
    except requests.exceptions.RequestException as e:
        logger.error("Connection error in api_query", exc_info=True)
        return jsonify({"error": "Could not connect to server. Please try again later."}), 503
    except Exception as e:
        logger.error(f"Error in api_query: {str(e)}")
        logger.error(f"Traceback: {traceback.format_exc()}")
        return jsonify({
            "error": str(e)
        }), 500

@app.route("/api/query/stream", methods=["POST"])
def api_query_stream():
    """Stream RAG responses for better perceived latency"""
    start_time = time.perf_counter()
    data = request.get_json()
    logger.debug(f"api_query_stream called with payload: {data}")
    user_query = data.get("query", "")
    is_enhanced = data.get("is_enhanced", False)
    
    # Get session and RAG assistant
    session_id = session.get('session_id')
    if not session_id:
        session_id = os.urandom(16).hex()
        session['session_id'] = session_id
    
    rag_assistant = get_rag_assistant(session_id)
    
    # Apply settings if provided
    settings = data.get("settings", {})
    if settings:
        for key, value in settings.items():
            if hasattr(rag_assistant, key):
                setattr(rag_assistant, key, value)
    
    def generate():
        response_text = ""
        citations = []
        try:
            for chunk in rag_assistant.stream_rag_response(user_query):
                if isinstance(chunk, str):
                    response_text += chunk
                    # Text chunk
                    yield f"data: {json.dumps({'type': 'content', 'data': chunk})}\n\n"
                elif isinstance(chunk, dict):
                    citations = chunk.get("sources", [])
                    # Metadata (sources, evaluation, etc.)
                    yield f"data: {json.dumps({'type': 'metadata', 'data': chunk})}\n\n"

            latency = time.perf_counter() - start_time
            logger.info(
                "Query: %s | Response: %s | Citations: %d | Latency: %.2fs",
                truncate(user_query),
                truncate(response_text),
                len(citations),
                latency,
            )
            yield f"data: {json.dumps({'type': 'done'})}\n\n"

        except Exception as e:
            logger.error(f"Streaming error: {e}")
            yield f"data: {json.dumps({'type': 'error', 'data': str(e)})}\n\n"
    
    return Response(
        generate(),
        mimetype='text/plain',
        headers={
            'Cache-Control': 'no-cache',
            'Connection': 'keep-alive',
            'X-Accel-Buffering': 'no'  # Disable nginx buffering
        }
    )


@app.route("/api/clear_history", methods=["POST"])
def api_clear_history():
    """Clear the conversation history for the current session"""
    try:
        session_id = session.get('session_id')
        if session_id and session_id in rag_assistants:
            logger.info(f"Clearing conversation history for session {session_id}")
            rag_assistants[session_id].clear_conversation_history()
            # Also clear citations from PostgreSQL for this session
            postgres_citation_service.clear_session_citations(session_id)
            return jsonify({"success": True})
        else:
            logger.warning(f"No active session found to clear history")
            return jsonify({"success": True, "message": "No active session found"})
    except Exception as e:
        logger.error(f"Error clearing conversation history: {str(e)}")
        logger.error(f"Traceback: {traceback.format_exc()}")
        return jsonify({"success": False, "error": str(e)}), 500

@app.route("/api/cache/stats", methods=["GET"])
def api_cache_stats():
    """Get cache statistics"""
    try:
        session_id = session.get('session_id')
        if session_id and session_id in rag_assistants:
            logger.info(f"Getting cache stats for session {session_id}")
            stats = rag_assistants[session_id].get_cache_stats()
            return jsonify({"success": True, "stats": stats})
        else:
            # Return Redis connection status if no active session
            connected = redis_service.is_connected()
            health = redis_service.health_check() if connected else {}
            return jsonify({
                "success": True, 
                "stats": {
                    "connected": connected,
                    "health": health,
                    "message": "No active session found"
                }
            })
    except Exception as e:
        logger.error(f"Error getting cache stats: {str(e)}")
        logger.error(f"Traceback: {traceback.format_exc()}")
        return jsonify({"success": False, "error": str(e)}), 500

@app.route("/api/cache/clear", methods=["POST"])
def api_clear_cache():
    """Clear the cache for the current session"""
    try:
        session_id = session.get('session_id')
        if session_id and session_id in rag_assistants:
            logger.info(f"Clearing cache for session {session_id}")
            # Get cache type from request if provided
            data = request.get_json() or {}
            cache_type = data.get("type")
            
            # Clear cache with optional type
            success = rag_assistants[session_id].clear_cache(cache_type)
            return jsonify({"success": success})
        else:
            logger.warning(f"No active session found to clear cache")
            return jsonify({"success": True, "message": "No active session found"})
    except Exception as e:
        logger.error(f"Error clearing cache: {str(e)}")
        logger.error(f"Traceback: {traceback.format_exc()}")
        return jsonify({"success": False, "error": str(e)}), 500

@app.route("/api/citations/store", methods=["POST"])
def api_store_citations():
    """Store citations for a message in Redis"""
    try:
        data = request.get_json() or {}
        session_id = data.get('session_id', session.get('session_id', 'default'))
        message_id = data.get('message_id', '')
        sources = data.get('sources', [])
        
        if not message_id:
            return jsonify({"success": False, "error": "message_id is required"}), 400
        
        logger.debug(f"Storing {len(sources)} citations for message {message_id} in session {session_id}")
        success = redis_citation_service.store_message_citations(session_id, message_id, sources)
        
        return jsonify({"success": success})
        
    except Exception as e:
        logger.error(f"Error storing citations: {str(e)}")
        logger.error(f"Traceback: {traceback.format_exc()}")
        return jsonify({"success": False, "error": str(e)}), 500

@app.route("/api/citations/get", methods=["GET"])
def api_get_citations():
    """Get citations for a message from Redis"""
    try:
        session_id = request.args.get('session_id', session.get('session_id', 'default'))
        message_id = request.args.get('message_id', '')
        
        if not message_id:
            return jsonify({"success": False, "error": "message_id is required"}), 400
        
        logger.debug(f"Retrieving citations for message {message_id} in session {session_id}")
        citations = redis_citation_service.get_message_citations(session_id, message_id)
        
        return jsonify({"success": True, "citations": citations})
        
    except Exception as e:
        logger.error(f"Error retrieving citations: {str(e)}")
        logger.error(f"Traceback: {traceback.format_exc()}")
        return jsonify({"success": False, "error": str(e), "citations": []}), 500

@app.route("/api/citations/clear", methods=["POST"])
def api_clear_citations():
    """Clear citations for a session or specific message"""
    try:
        data = request.get_json() or {}
        session_id = data.get('session_id', session.get('session_id', 'default'))
        message_id = data.get('message_id')  # Optional - if provided, clear only this message
        
        if message_id:
            # Clear specific message citations
            logger.info(f"Clearing citations for message {message_id} in session {session_id}")
            success = redis_citation_service.clear_message_citations(session_id, message_id)
        else:
            # Clear all session citations
            logger.info(f"Clearing all citations for session {session_id}")
            success = redis_citation_service.clear_session_citations(session_id)
        
        return jsonify({"success": success})
        
    except Exception as e:
        logger.error(f"Error clearing citations: {str(e)}")
        logger.error(f"Traceback: {traceback.format_exc()}")
        return jsonify({"success": False, "error": str(e)}), 500

@app.route("/api/citations/stats", methods=["GET"])
def api_citation_stats():
    """Get citation statistics for a session"""
    try:
        session_id = request.args.get('session_id', session.get('session_id', 'default'))
        
        logger.debug(f"Getting citation stats for session {session_id}")
        stats = redis_citation_service.get_citation_stats(session_id)
        
        return jsonify({"success": True, "stats": stats})
        
    except Exception as e:
        logger.error(f"Error getting citation stats: {str(e)}")
        logger.error(f"Traceback: {traceback.format_exc()}")
        return jsonify({"success": False, "error": str(e)}), 500

# Session-wide citation registry endpoints
@app.route("/api/session-citations/register", methods=["POST"])
def api_register_session_citations():
    """Register sources in the session-wide citation registry"""
    try:
        data = request.get_json() or {}
        session_id = data.get('session_id', session.get('session_id', 'default'))
        sources = data.get('sources', [])
        
        if not sources:
            return jsonify({"success": False, "error": "sources are required"}), 400
        
        logger.debug(f"Registering {len(sources)} sources for session {session_id}")
        registered_sources = postgres_citation_service.register_sources(session_id, sources)
        
        return jsonify({
            "success": True, 
            "sources": registered_sources,
            "total_registered": len(registered_sources)
        })
        
    except Exception as e:
        logger.error(f"Error registering session citations: {str(e)}")
        logger.error(f"Traceback: {traceback.format_exc()}")
        return jsonify({"success": False, "error": str(e)}), 500

@app.route("/api/session-citations/get", methods=["GET"])
def api_get_session_citation():
    """Get a specific citation by ID from the session registry"""
    try:
        session_id = request.args.get('session_id', session.get('session_id', 'default'))
        citation_id = request.args.get('citation_id', '')
        
        if not citation_id:
            return jsonify({"success": False, "error": "citation_id is required"}), 400
        
        try:
            citation_id_int = int(citation_id)
        except ValueError:
            return jsonify({"success": False, "error": "citation_id must be a number"}), 400
        
        logger.debug(f"Getting citation {citation_id} for session {session_id}")
        source_data = postgres_citation_service.get_source_by_citation_id(session_id, citation_id_int)
        
        if source_data:
            return jsonify({"success": True, "source": source_data})
        else:
            return jsonify({"success": False, "error": "Citation not found"}), 404
        
    except Exception as e:
        logger.error(f"Error getting session citation: {str(e)}")
        logger.error(f"Traceback: {traceback.format_exc()}")
        return jsonify({"success": False, "error": str(e)}), 500

@app.route("/api/session-citations/all", methods=["GET"])
def api_get_all_session_citations():
    """Get all citations for a session"""
    try:
        session_id = request.args.get('session_id', session.get('session_id', 'default'))
        
        logger.debug(f"Getting all citations for session {session_id}")
        all_citations = postgres_citation_service.get_all_session_citations(session_id)
        
        return jsonify({"success": True, "data": all_citations})
        
    except Exception as e:
        logger.error(f"Error getting all session citations: {str(e)}")
        logger.error(f"Traceback: {traceback.format_exc()}")
        return jsonify({"success": False, "error": str(e)}), 500

@app.route("/api/session-citations/clear", methods=["POST"])
def api_clear_session_citations():
    """Clear all citations for a session from the registry"""
    try:
        data = request.get_json() or {}
        session_id = data.get('session_id', session.get('session_id', 'default'))
        
        logger.info(f"Clearing session citation registry for session {session_id}")
        success = postgres_citation_service.clear_session_citations(session_id)
        
        return jsonify({"success": success})
        
    except Exception as e:
        logger.error(f"Error clearing session citations: {str(e)}")
        logger.error(f"Traceback: {traceback.format_exc()}")
        return jsonify({"success": False, "error": str(e)}), 500

@app.route("/api/session-citations/stats", methods=["GET"])
def api_session_citation_stats():
    """Get session citation registry statistics"""
    try:
        session_id = request.args.get('session_id', session.get('session_id', 'default'))
        
        logger.debug(f"Getting session citation stats for session {session_id}")
        stats = postgres_citation_service.get_citation_stats(session_id)
        
        return jsonify({"success": True, "stats": stats})
        
    except Exception as e:
        logger.error(f"Error getting session citation stats: {str(e)}")
        logger.error(f"Traceback: {traceback.format_exc()}")
        return jsonify({"success": False, "error": str(e)}), 500

# Serve static files from the 'static' folder
@app.route("/static/<path:filename>")
def serve_static(filename):
    logger.debug(f"serve_static called for static file: {filename}")
    return send_from_directory("static", filename)

# Serve static files from the 'assets' folder
@app.route("/assets/<path:filename>")
def serve_assets(filename):
    logger.debug(f"serve_assets called for asset file: {filename}")
    return send_from_directory("assets", filename)

# Feedback submission endpoint
@app.route("/api/feedback", methods=["POST"])
def api_feedback():
    data = request.get_json()
    logger.debug("Incoming feedback payload: %s", json.dumps(data))
    try:
        vote_id = DatabaseManager.save_feedback(data)
        logger.info(f"Feedback saved with ID: {vote_id}")
        # Fallback: write feedback to local JSON file
        with open("logs/feedback_fallback.jsonl", "a") as f:
            f.write(json.dumps({"vote_id": vote_id, **data}) + "\n")
        return jsonify({"success": True, "vote_id": vote_id})
    except Exception as e:
        logger.error("Error saving feedback: %s", str(e), exc_info=True)
        # Fallback: write raw feedback to local JSON file
        with open("logs/feedback_fallback.jsonl", "a") as f:
            f.write(json.dumps(data) + "\n")
        return jsonify({"success": False, "error": str(e)}), 500

if __name__ == "__main__":
    import argparse
    
    # Parse command line arguments
    parser = argparse.ArgumentParser(description='Run the Improved Flask RAG application')
    parser.add_argument('--port', type=int, default=int(os.environ.get("PORT", 5004)),
                        help='Port to run the server on (default: 5004)')
    args = parser.parse_args()
    
    port = args.port
    logger.info(f"Starting Improved Flask app on port {port}")

    app.run(host="0.0.0.0", port=port, debug=False, use_reloader=False)<|MERGE_RESOLUTION|>--- conflicted
+++ resolved
@@ -16,12 +16,11 @@
 import json
 import logging
 import os
-<<<<<<< HEAD
+
 import time
 from logging.handlers import RotatingFileHandler
 from pythonjsonlogger import jsonlogger
-=======
->>>>>>> 91fc7e8f
+
 from dotenv import load_dotenv
 from psycopg2.extras import RealDictCursor
 from flask import Flask, request, jsonify, render_template_string, Response, send_from_directory, session
@@ -42,11 +41,9 @@
 from openai_service import OpenAIService
 from services.postgres_citation_service import postgres_citation_service
 from services.session_memory import PostgresSessionMemory
-<<<<<<< HEAD
 from services.utils import truncate
-=======
 import metrics
->>>>>>> 91fc7e8f
+
 
 setup_logging()
 setup_improvement_logging()
